--- conflicted
+++ resolved
@@ -5,12 +5,6 @@
 authors = ["David LeGare <excaliburhissheath@gmail.com>"]
 
 [dependencies]
-<<<<<<< HEAD
-parse-bmp    = { version = "0.1", path = "../parse-bmp" }
-bootstrap-gl = { version = "*",   path = "../bootstrap-gl" }
-polygon_math = { version = "*",   path = "../polygon_math" }
-bootstrap_rs = { version = "*",   path = "../bootstrap_rs" }
-=======
 bootstrap_rs = { version = "0.0", path = "../bootstrap_rs" }
 gl-util = { version = "0.1", path = "../gl-util" }
 parse-bmp = { version = "0.1", path = "../parse-bmp" }
@@ -18,5 +12,4 @@
 polygon_material = { version = "0.0", path = "../polygon-material" }
 
 [dev_dependencies]
-parse-obj = { version = "0.1", path = "../parse-obj" }
->>>>>>> c13796d6
+parse-obj = { version = "0.1", path = "../parse-obj" }