use math::*;

pub type MeshIndex = u32;

/// The raw data representing a mesh in memory.
///
/// Meshes are represented as list of vertex positions and a list of faces.
/// Each face is represented as 3 indices into the vertex array.
#[derive(Debug, Clone)]
pub struct Mesh {
    vertex_data: Vec<f32>,
    indices:     Vec<MeshIndex>,

    position: VertexAttribute,
    normal:   Option<VertexAttribute>,
    texcoord: Vec<VertexAttribute>,
}

impl Mesh {
    pub fn vertex_data(&self) -> &[f32] {
        &*self.vertex_data
    }

    pub fn indices(&self) -> &[MeshIndex] {
        &*self.indices
    }

    pub fn position(&self) -> VertexAttribute {
        self.position
    }

    pub fn normal(&self) -> Option<VertexAttribute> {
        self.normal
    }

    pub fn texcoord(&self) -> &[VertexAttribute] {
        &*self.texcoord
    }
}

/// Represents a single vertex in a mesh with all of its supported attributes.
#[derive(Debug, Clone)]
pub struct Vertex {
    pub position: Point,
    pub normal: Option<Vector3>,

    /// Support an arbitrary number of texture units. The actual maximum is dependent on hardware
    /// and so is not limited by polygon directly. If the number of
    pub texcoord: Vec<Vector2>,
}

impl Vertex {
    pub fn new(position: Point) -> Vertex {
        Vertex {
            position: position,
            normal: None,
            texcoord: Vec::new(),
        }
    }
}

/// A struct describing the single attribute within a mesh's vertex buffer.
#[derive(Debug, Clone, Copy)]
pub struct VertexAttribute {
    /// The number of elements in the attribute.
    pub elements: usize,

    /// The offset in elements from the start of the buffer.
    pub offset: usize,

    /// The stride in elements between consecutive vertices.
    pub stride: usize,
}

#[derive(Debug, Clone, Copy)]
pub enum BuildMeshError {
    IndexOutOfBounds {
        vertex_count: MeshIndex,
        index: MeshIndex,
    },

    /// Indicates that one or more attributes had a count that did not match the total number of
    /// vertices.
    IncorrectAttributeCount {
        attribute: VertexAttributeType,
        expected: usize,
        actual: usize,
    },
}

#[derive(Debug, Clone, Copy)]
pub enum VertexAttributeType {
    Position,
    Normal,
    Texcoord,
}

/// Provides a safe interface for building a mesh from raw vertex data.
///
/// `MeshBuilder` supports two methods for specifying mesh data: Providing a series of `Vertex`
/// objects, or directly setting the data for each vertex attribute at once. Once all vertex data
/// has been set calling `build()` will validate the mesh data and produce a `Mesh` object.
///
/// The mesh builder performs validity tests when building the mesh and mesh compilation can fail
/// if the mesh data is invalid in some way. The following validity tests are performed:
///
/// - Check for different data count for different attributes (e.g. if the position attribute data
///   for a different number of elements than the normal attribute).
/// - Any of the indicies would be out of bounds for the given vertex data.
#[derive(Debug, Clone)]
pub struct MeshBuilder {
    position_data: Vec<Point>,
    normal_data: Vec<Vector3>,
    texcoord_data: Vec<Vector2>,

    indices:  Vec<u32>,
}

impl MeshBuilder {
    pub fn new() -> MeshBuilder {
        MeshBuilder {
            position_data: Vec::new(),
            normal_data:   Vec::new(),
            texcoord_data: Vec::new(),
            indices:       Vec::new(),
        }
    }

    pub fn add_vertex(&mut self, vertex: Vertex) {
        self.position_data.push(vertex.position);

        if let Some(normal) = vertex.normal {
            self.normal_data.push(normal);
        }

        assert!(vertex.texcoord.len() <= 1, "More than one texcoord per vertex is currently not supported");

        // Add each texcoord to its corresponding list.
        if vertex.texcoord.len() > 0 {
            self.texcoord_data.push(vertex.texcoord[0])
        }
    }

    pub fn add_index(mut self, index: MeshIndex) -> MeshBuilder {
        self.indices.push(index);
        self
    }

    pub fn set_position_data(mut self, position_data: &[Point]) -> MeshBuilder {
        self.position_data.clear();
        self.position_data.extend(position_data);
        self
    }

    pub fn set_normal_data(mut self, normal_data: &[Vector3]) -> MeshBuilder {
        self.normal_data.clear();
        self.normal_data.extend(normal_data);
        self
    }

    pub fn set_texcoord_data(mut self, texcoord_data: &[Vector2]) -> MeshBuilder {
        self.texcoord_data.clear();
        self.texcoord_data.extend(texcoord_data);
        self
    }

    pub fn set_indices(mut self, indices: &[u32]) -> MeshBuilder {
        self.indices.clear();
        self.indices.extend(indices);
        self
    }

    pub fn build(self) -> Result<Mesh, BuildMeshError> {
        // The vertex count is defined by the position data, since position is the only required
        // vertex attribute.
        let vertex_count = self.position_data.len();

        // Check that there is enough attribute data for each one.
        if self.normal_data.len() != 0 && self.normal_data.len() != vertex_count {
            return Err(BuildMeshError::IncorrectAttributeCount {
                attribute: VertexAttributeType::Normal,
                expected: vertex_count,
                actual: self.normal_data.len(),
            });
        }

        if self.texcoord_data.len() != 0 && self.texcoord_data.len() != vertex_count {
            return Err(BuildMeshError::IncorrectAttributeCount {
                attribute: VertexAttributeType::Texcoord,
                expected: vertex_count,
                actual: self.texcoord_data.len(),
            });
        }

        // Make sure all indices at least point to a valid vertex.
        for index in self.indices.iter().cloned() {
            if index >= vertex_count as MeshIndex {
                return Err(BuildMeshError::IndexOutOfBounds {
                    vertex_count: vertex_count as MeshIndex,
                    index: index,
                });
            }
        }

        // TODO: Check for degenerate triangles? Actually, should that be a failure or a warning?

        let float_count =
            self.position_data.len() * 4
          + self.normal_data.len() * 3
          + self.texcoord_data.len() * 2;

        // Create the mesh.
        let mut vertex_data = Vec::<f32>::with_capacity(float_count);

        // Setup position data.
        let position_attrib = VertexAttribute {
            elements: 4,
            offset: 0,
            stride: 0,
        };
        vertex_data.extend(Point::as_ref(&*self.position_data));

        // Setup normal data.
        let normal_attrib = if self.normal_data.len() > 0 {
            let attrib = VertexAttribute {
                elements: 3,
                offset: vertex_data.len(),
                stride: 0,
            };
            vertex_data.extend(Vector3::as_ref(&*self.normal_data));

            Some(attrib)
        } else {
            None
        };

        // Setup texcoord data.
        let mut texcoord_attribs = Vec::new();
<<<<<<< HEAD
        {
=======
        if self.texcoord_data.len() > 0 {
>>>>>>> c13796d6
            texcoord_attribs.push(VertexAttribute {
                elements: 2,
                offset: vertex_data.len(),
                stride: 0,
            });
            vertex_data.extend(Vector2::as_ref(&*self.texcoord_data));
        }

        // By our powers combined! We are! A mesh.
        Ok(Mesh {
            vertex_data: vertex_data,
            indices: self.indices,

            position: position_attrib,
            normal: normal_attrib,
            texcoord: texcoord_attribs,
        })
    }
}<|MERGE_RESOLUTION|>--- conflicted
+++ resolved
@@ -236,11 +236,7 @@
 
         // Setup texcoord data.
         let mut texcoord_attribs = Vec::new();
-<<<<<<< HEAD
-        {
-=======
         if self.texcoord_data.len() > 0 {
->>>>>>> c13796d6
             texcoord_attribs.push(VertexAttribute {
                 elements: 2,
                 offset: vertex_data.len(),
