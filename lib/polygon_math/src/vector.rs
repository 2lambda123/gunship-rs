--- conflicted
+++ resolved
@@ -390,8 +390,6 @@
             )
         }
     }
-<<<<<<< HEAD
-=======
 }
 
 impl Default for Vector2 {
@@ -401,7 +399,6 @@
             y: 0.0,
         }
     }
->>>>>>> c13796d6
 }
 
 impl Lerp for Vector2 {
